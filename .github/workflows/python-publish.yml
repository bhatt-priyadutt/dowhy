# This workflows will upload a Python Package using Twine when a release is created
# For more information see: https://help.github.com/en/actions/language-and-framework-guides/using-python-with-github-actions#publishing-to-package-registries

name: Publish Package

on:
  release:
    types: [created]

jobs:
  deploy:

    runs-on: ubuntu-latest

    steps:
    - uses: actions/checkout@v2

    - name: Set up Python 3.8
      uses: actions/setup-python@v2
      with:
        python-version: '3.8'
    
<<<<<<< HEAD
    - name: Install Poetry 1.2.1
      uses: abatilo/actions-poetry@v2.0.0
      with:
        poetry-version: '1.2.1'
=======
    - name: Install Poetry 1.2.2
      uses: abatilo/actions-poetry@v2.0.0
      with:
        poetry-version: '1.2.2'
>>>>>>> 9d0d5d8d

    - name: Install Poetry Dynamic Versioning Plugin
      run: pip install poetry-dynamic-versioning

    - name: Install dependencies
      run: poetry install
        
    - name: Build and publish
      run: |
        poetry-dynamic-versioning
        poetry build
        poetry publish --username ${{ secrets.PYPI_USERNAME }} --password ${{ secrets.PYPI_PASSWORD }}<|MERGE_RESOLUTION|>--- conflicted
+++ resolved
@@ -20,17 +20,10 @@
       with:
         python-version: '3.8'
     
-<<<<<<< HEAD
-    - name: Install Poetry 1.2.1
-      uses: abatilo/actions-poetry@v2.0.0
-      with:
-        poetry-version: '1.2.1'
-=======
     - name: Install Poetry 1.2.2
       uses: abatilo/actions-poetry@v2.0.0
       with:
         poetry-version: '1.2.2'
->>>>>>> 9d0d5d8d
 
     - name: Install Poetry Dynamic Versioning Plugin
       run: pip install poetry-dynamic-versioning
